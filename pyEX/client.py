--- conflicted
+++ resolved
@@ -1096,7 +1096,6 @@
     ("timeSeriesDF", timeSeriesDF),
 ]
 
-<<<<<<< HEAD
 _INCLUDE_FUNCTIONS_FUTURES = [
     ("futures", futures),
     ("futuresDF", futuresDF),
@@ -1105,7 +1104,8 @@
 _INCLUDE_FUNCTIONS_OPTIONS = [
     ("options", options),
     ("optionsDF", optionsDF),
-=======
+]
+
 _INCLUDE_FUNCTIONS_COMMODITIES = [
     ("brentHistory", brentHistory),
     ("brentHistoryDF", brentHistoryDF),
@@ -1191,7 +1191,6 @@
     ("threeMonthHistoryDF", threeMonthHistoryDF),
     ("oneMonthHistory", oneMonthHistory),
     ("oneMonthHistoryDF", oneMonthHistoryDF),
->>>>>>> d9c38826
 ]
 
 _INCLUDE_FUNCTIONS_FX = [
@@ -1828,12 +1827,8 @@
         # rebind studies
         for name, method in _INCLUDE_STUDIES:
             if method:
-<<<<<<< HEAD
                 setattr(self, name, wraps(method)(partial(self.bind, meth=method)))
                 getattr(self, name).__doc__ = method.__doc__
-=======
-                setattr(self, name, method.__get__(self, self.__class__))
->>>>>>> d9c38826
                 setattr(self.studies, name, method.__get__(self, self.__class__))
 
     def bind(self, *args, **kwargs):
@@ -1848,11 +1843,7 @@
 
 #############################
 # for autodoc
-<<<<<<< HEAD
-if os.environ.get("PYEX_AUTODOC"):
-=======
-if os.environ.get("READTHEDOCS"):
->>>>>>> d9c38826
+if os.environ.get("PYEX_AUTODOC") or os.environ.get("READTHEDOCS"):
     for name, method in _INCLUDE_FUNCTIONS_ACCOUNT:
         setattr(Client, name, method)
         getattr(Client, name).__doc__ = method.__doc__
@@ -1873,7 +1864,6 @@
         getattr(Client, name).__doc__ = method.__doc__
         setattr(Client.fx, name, getattr(Client, name))
 
-<<<<<<< HEAD
     for name, method in _INCLUDE_FUNCTIONS_FUTURES:
         setattr(Client, name, method)
         getattr(Client, name).__doc__ = method.__doc__
@@ -1884,8 +1874,6 @@
         getattr(Client, name).__doc__ = method.__doc__
         setattr(Client.options, name, getattr(Client, name))
 
-=======
->>>>>>> d9c38826
     for name, method in _INCLUDE_FUNCTIONS_IEX:
         setattr(Client, name, method)
         getattr(Client, name).__doc__ = method.__doc__
@@ -1905,8 +1893,6 @@
         setattr(Client, name, method)
         getattr(Client, name).__doc__ = method.__doc__
 
-<<<<<<< HEAD
-=======
     for name, method in _INCLUDE_FUNCTIONS_COMMODITIES:
         setattr(Client, name, method)
         getattr(Client, name).__doc__ = method.__doc__
@@ -1919,7 +1905,6 @@
         setattr(Client, name, method)
         getattr(Client, name).__doc__ = method.__doc__
 
->>>>>>> d9c38826
     for name, method in _INCLUDE_FUNCTIONS_RULES:
         setattr(Client, name, method)
         getattr(Client, name).__doc__ = method.__doc__
