--- conflicted
+++ resolved
@@ -1270,7 +1270,6 @@
     ("timeSeriesDF", timeSeriesDF),
 ]
 
-<<<<<<< HEAD
 _INCLUDE_FUNCTIONS_FUTURES = [
     ("futures", futures),
     ("futuresDF", futuresDF),
@@ -1279,7 +1278,8 @@
 _INCLUDE_FUNCTIONS_OPTIONS = [
     ("options", options),
     ("optionsDF", optionsDF),
-=======
+]
+
 _INCLUDE_FUNCTIONS_COMMODITIES = [
     ("brentHistory", brentHistory),
     ("brentHistoryDF", brentHistoryDF),
@@ -1365,7 +1365,6 @@
     ("threeMonthHistoryDF", threeMonthHistoryDF),
     ("oneMonthHistory", oneMonthHistory),
     ("oneMonthHistoryDF", oneMonthHistoryDF),
->>>>>>> def9280f
 ]
 
 _INCLUDE_FUNCTIONS_FX = [
@@ -2002,12 +2001,8 @@
         # rebind studies
         for name, method in _INCLUDE_STUDIES:
             if method:
-<<<<<<< HEAD
                 setattr(self, name, wraps(method)(partial(self.bind, meth=method)))
                 getattr(self, name).__doc__ = method.__doc__
-=======
-                setattr(self, name, method.__get__(self, self.__class__))
->>>>>>> def9280f
                 setattr(self.studies, name, method.__get__(self, self.__class__))
 
     def bind(self, *args, **kwargs):
@@ -2022,11 +2017,7 @@
 
 #############################
 # for autodoc
-<<<<<<< HEAD
-if os.environ.get("PYEX_AUTODOC"):
-=======
-if os.environ.get("READTHEDOCS"):
->>>>>>> def9280f
+if os.environ.get("PYEX_AUTODOC") or os.environ.get("READTHEDOCS"):
     for name, method in _INCLUDE_FUNCTIONS_ACCOUNT:
         setattr(Client, name, method)
         getattr(Client, name).__doc__ = method.__doc__
@@ -2047,7 +2038,6 @@
         getattr(Client, name).__doc__ = method.__doc__
         setattr(Client.fx, name, getattr(Client, name))
 
-<<<<<<< HEAD
     for name, method in _INCLUDE_FUNCTIONS_FUTURES:
         setattr(Client, name, method)
         getattr(Client, name).__doc__ = method.__doc__
@@ -2058,8 +2048,6 @@
         getattr(Client, name).__doc__ = method.__doc__
         setattr(Client.options, name, getattr(Client, name))
 
-=======
->>>>>>> def9280f
     for name, method in _INCLUDE_FUNCTIONS_IEX:
         setattr(Client, name, method)
         getattr(Client, name).__doc__ = method.__doc__
@@ -2079,8 +2067,6 @@
         setattr(Client, name, method)
         getattr(Client, name).__doc__ = method.__doc__
 
-<<<<<<< HEAD
-=======
     for name, method in _INCLUDE_FUNCTIONS_COMMODITIES:
         setattr(Client, name, method)
         getattr(Client, name).__doc__ = method.__doc__
@@ -2093,7 +2079,6 @@
         setattr(Client, name, method)
         getattr(Client, name).__doc__ = method.__doc__
 
->>>>>>> def9280f
     for name, method in _INCLUDE_FUNCTIONS_RULES:
         setattr(Client, name, method)
         getattr(Client, name).__doc__ = method.__doc__
