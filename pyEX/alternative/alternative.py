--- conflicted
+++ resolved
@@ -19,37 +19,9 @@
 )
 
 
-<<<<<<< HEAD
-def crypto(token="", version="", filter=""):
-    """This will return an array of quotes for all Cryptocurrencies supported by the IEX API. Each element is a standard quote object with four additional keys.
-
-    https://iexcloud.io/docs/api/#crypto
-
-    Args:
-        token (str): Access token
-        version (str): API version
-        filter (str): filters: https://iexcloud.io/docs/api/#filter-results
-
-    Returns:
-        dict or DataFrame: result
-    """
-    return _get("stock/market/crypto/", token, version, filter)
-
-
-@wraps(crypto)
-def cryptoDF(token="", version="", filter=""):
-    df = pd.DataFrame(crypto(token, version, filter))
-    _toDatetime(df)
-    _reindex(df, "symbol")
-    return df
-
-
 def sentiment(
     symbol, type="daily", date=None, token="", version="", filter="", format="json"
 ):
-=======
-def sentiment(symbol, type="daily", date=None, token="", version="", filter=""):
->>>>>>> 46d50214
     """This endpoint provides social sentiment data from StockTwits. Data can be viewed as a daily value, or by minute for a given date.
 
     https://iexcloud.io/docs/api/#social-sentiment
