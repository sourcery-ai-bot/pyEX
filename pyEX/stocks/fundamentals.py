--- conflicted
+++ resolved
@@ -12,11 +12,7 @@
     _toDatetime,
     _checkPeriodLast,
     _UTC,
-<<<<<<< HEAD
-    json_normalize,
     _quoteSymbols,
-=======
->>>>>>> 3e2b31cb
 )
 
 
