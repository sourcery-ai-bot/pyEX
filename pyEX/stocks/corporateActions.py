# -*- coding: utf-8 -*-
from functools import wraps
import pandas as pd
<<<<<<< HEAD
from ..common import _getJson, _raiseIfNotStr, _quoteSymbols
=======
from .timeseries import timeSeries
from ..common import _raiseIfNotStr, _timeseriesWrapper
>>>>>>> 3e2b31cb


def bonusIssue(
    symbol="", refid="", token="", version="", filter="", **timeseries_kwargs
):
    """Bonus Issue Obtain up-to-date and detailed information on all new announcements, as well as 12+ years of historical records.

    Updated at 5am, 10am, 8pm UTC daily

    https://iexcloud.io/docs/api/#bonus-issue

    Args:
        symbol (str): Symbol to look up
        refid (str): Optional. Id that matches the refid field returned in the response object. This allows you to pull a specific event for a symbol.
        token (str): Access token
        version (str): API version
        filter (str): filters: https://iexcloud.io/docs/api/#filter-results

        Supports all kwargs from `pyEX.stocks.timeseries.timeSeries`

    Returns:
        dict or DataFrame: result
    """
    _raiseIfNotStr(symbol)
<<<<<<< HEAD
    symbol = _quoteSymbols(symbol)
    if refid and symbol:
        return _getJson(
            "time-series/advanced_bonus/{}/{}".format(symbol, refid),
            token,
            version,
            filter,
        )
    elif symbol:
        return _getJson(
            "time-series/advanced_bonus/{}".format(symbol), token, version, filter
        )
    return _getJson("time-series/advanced_bonus", token, version, filter)
=======
    _timeseriesWrapper(timeseries_kwargs)
    return timeSeries(
        id="advanced_bonus",
        key=symbol,
        subkey=refid,
        token=token,
        version=version,
        filter=filter,
        **timeseries_kwargs
    )
>>>>>>> 3e2b31cb


@wraps(bonusIssue)
def bonusIssueDF(
    symbol="", refid="", token="", version="", filter="", **timeseries_kwargs
):
    return pd.DataFrame(
        bonusIssue(symbol, refid, token, version, filter, **timeseries_kwargs)
    )


def distribution(
    symbol="", refid="", token="", version="", filter="", **timeseries_kwargs
):
    """Distribution Obtain up-to-date and detailed information on all new announcements, as well as 12+ years of historical records.

    Updated at 5am, 10am, 8pm UTC daily

    https://iexcloud.io/docs/api/#distribution

    Args:
        symbol (str): Symbol to look up
        refid (str): Optional. Id that matches the refid field returned in the response object. This allows you to pull a specific event for a symbol.
        token (str): Access token
        version (str): API version
        filter (str): filters: https://iexcloud.io/docs/api/#filter-results

        Supports all kwargs from `pyEX.stocks.timeseries.timeSeries`

    Returns:
        dict or DataFrame: result
    """
    _raiseIfNotStr(symbol)
<<<<<<< HEAD
    symbol = _quoteSymbols(symbol)
    if refid and symbol:
        return _getJson(
            "time-series/advanced_distribution/{}/{}".format(symbol, refid),
            token,
            version,
            filter,
        )
    elif symbol:
        return _getJson(
            "time-series/advanced_distribution/{}".format(symbol),
            token,
            version,
            filter,
        )
    return _getJson("time-series/advanced_distribution", token, version, filter)
=======
    _timeseriesWrapper(timeseries_kwargs)
    return timeSeries(
        id="advanced_distribution",
        key=symbol,
        subkey=refid,
        token=token,
        version=version,
        filter=filter,
        **timeseries_kwargs
    )
>>>>>>> 3e2b31cb


@wraps(distribution)
def distributionDF(
    symbol="", refid="", token="", version="", filter="", **timeseries_kwargs
):
    return pd.DataFrame(
        distribution(symbol, refid, token, version, filter, **timeseries_kwargs)
    )


def dividends(
    symbol="", refid="", token="", version="", filter="", **timeseries_kwargs
):
    """Obtain up-to-date and detailed information on all new dividend announcements, as well as 12+ years of historical dividend records. This endpoint covers over 39,000 US equities, mutual funds, ADRs, and ETFs.
    You’ll be provided with:
        Detailed information on both cash and stock dividends including record, payment, ex, and announce dates
        Gross and net amounts
        Details of all currencies in which a dividend can be paid
        Tax information
        The ability to keep up with the growing number of complex dividend distributions

    Updated at 5am, 10am, 8pm UTC daily

    https://iexcloud.io/docs/api/#dividends

    Args:
        symbol (str): Symbol to look up
        refid (str): Optional. Id that matches the refid field returned in the response object. This allows you to pull a specific event for a symbol.
        token (str): Access token
        version (str): API version
        filter (str): filters: https://iexcloud.io/docs/api/#filter-results

        Supports all kwargs from `pyEX.stocks.timeseries.timeSeries`

    Returns:
        dict or DataFrame: result
    """
    _raiseIfNotStr(symbol)
<<<<<<< HEAD
    symbol = _quoteSymbols(symbol)
    if refid and symbol:
        return _getJson(
            "time-series/advanced_dividends/{}/{}".format(symbol, refid),
            token,
            version,
            filter,
        )
    elif symbol:
        return _getJson(
            "time-series/advanced_dividends/{}".format(symbol), token, version, filter
        )
    return _getJson("time-series/advanced_dividends", token, version, filter)
=======
    _timeseriesWrapper(timeseries_kwargs)
    return timeSeries(
        id="advanced_dividends",
        key=symbol,
        subkey=refid,
        token=token,
        version=version,
        filter=filter,
        **timeseries_kwargs
    )
>>>>>>> 3e2b31cb


@wraps(dividends)
def dividendsDF(
    symbol="", refid="", token="", version="", filter="", **timeseries_kwargs
):
    return pd.DataFrame(
        dividends(symbol, refid, token, version, filter, **timeseries_kwargs)
    )


def returnOfCapital(
    symbol="", refid="", token="", version="", filter="", **timeseries_kwargs
):
    """Return of capital up-to-date and detailed information on all new announcements, as well as 12+ years of historical records.

    Updated at 5am, 10am, 8pm UTC daily

    https://iexcloud.io/docs/api/#return-of-capital

    Args:
        symbol (str): Symbol to look up
        refid (str): Optional. Id that matches the refid field returned in the response object. This allows you to pull a specific event for a symbol.
        token (str): Access token
        version (str): API version
        filter (str): filters: https://iexcloud.io/docs/api/#filter-results

    Returns:
        dict or DataFrame: result
    """
    _raiseIfNotStr(symbol)
<<<<<<< HEAD
    symbol = _quoteSymbols(symbol)
    if refid and symbol:
        return _getJson(
            "time-series/advanced_return_of_capital/{}/{}".format(symbol, refid),
            token,
            version,
            filter,
        )
    elif symbol:
        return _getJson(
            "time-series/advanced_return_of_capital/{}".format(symbol),
            token,
            version,
            filter,
        )
    return _getJson("time-series/advanced_return_of_capital", token, version, filter)
=======
    _timeseriesWrapper(timeseries_kwargs)
    return timeSeries(
        id="advanced_return_of_capital",
        key=symbol,
        subkey=refid,
        token=token,
        version=version,
        filter=filter,
        **timeseries_kwargs
    )
>>>>>>> 3e2b31cb


@wraps(returnOfCapital)
def returnOfCapitalDF(
    symbol="", refid="", token="", version="", filter="", **timeseries_kwargs
):
    return pd.DataFrame(
        returnOfCapital(symbol, refid, token, version, filter, **timeseries_kwargs)
    )


def rightsIssue(
    symbol="", refid="", token="", version="", filter="", **timeseries_kwargs
):
    """Rights issue up-to-date and detailed information on all new announcements, as well as 12+ years of historical records.

    Updated at 5am, 10am, 8pm UTC daily

    https://iexcloud.io/docs/api/#rights-issue

    Args:
        symbol (str): Symbol to look up
        refid (str): Optional. Id that matches the refid field returned in the response object. This allows you to pull a specific event for a symbol.
        token (str): Access token
        version (str): API version
        filter (str): filters: https://iexcloud.io/docs/api/#filter-results

        Supports all kwargs from `pyEX.stocks.timeseries.timeSeries`

    Returns:
        dict or DataFrame: result
    """
    _raiseIfNotStr(symbol)
<<<<<<< HEAD
    symbol = _quoteSymbols(symbol)
    if refid and symbol:
        return _getJson(
            "time-series/advanced_rights/{}/{}".format(symbol, refid),
            token,
            version,
            filter,
        )
    elif symbol:
        return _getJson(
            "time-series/advanced_rights/{}".format(symbol), token, version, filter
        )
    return _getJson("time-series/advanced_rights", token, version, filter)
=======
    _timeseriesWrapper(timeseries_kwargs)
    return timeSeries(
        id="advanced_rights",
        key=symbol,
        subkey=refid,
        token=token,
        version=version,
        filter=filter,
        **timeseries_kwargs
    )
>>>>>>> 3e2b31cb


@wraps(rightsIssue)
def rightsIssueDF(
    symbol="", refid="", token="", version="", filter="", **timeseries_kwargs
):
    return pd.DataFrame(
        rightsIssue(symbol, refid, token, version, filter, **timeseries_kwargs)
    )


def rightToPurchase(
    symbol="", refid="", token="", version="", filter="", **timeseries_kwargs
):
    """Right to purchase up-to-date and detailed information on all new announcements, as well as 12+ years of historical records.

    Updated at 5am, 10am, 8pm UTC daily

    https://iexcloud.io/docs/api/#right-to-purchase

    Args:
        symbol (str): Symbol to look up
        refid (str): Optional. Id that matches the refid field returned in the response object. This allows you to pull a specific event for a symbol.
        token (str): Access token
        version (str): API version
        filter (str): filters: https://iexcloud.io/docs/api/#filter-results

        Supports all kwargs from `pyEX.stocks.timeseries.timeSeries`

    Returns:
        dict or DataFrame: result
    """
    _raiseIfNotStr(symbol)
<<<<<<< HEAD
    symbol = _quoteSymbols(symbol)
    if refid and symbol:
        return _getJson(
            "time-series/advanced_right_to_purchase/{}/{}".format(symbol, refid),
            token,
            version,
            filter,
        )
    elif symbol:
        return _getJson(
            "time-series/advanced_right_to_purchase/{}".format(symbol),
            token,
            version,
            filter,
        )
    return _getJson("time-series/advanced_right_to_purchase", token, version, filter)
=======
    _timeseriesWrapper(timeseries_kwargs)
    return timeSeries(
        id="advanced_right_to_purchase",
        key=symbol,
        subkey=refid,
        token=token,
        version=version,
        filter=filter,
        **timeseries_kwargs
    )
>>>>>>> 3e2b31cb


@wraps(rightToPurchase)
def rightToPurchaseDF(
    symbol="", refid="", token="", version="", filter="", **timeseries_kwargs
):
    return pd.DataFrame(
        rightToPurchase(symbol, refid, token, version, filter, **timeseries_kwargs)
    )


def securityReclassification(
    symbol="", refid="", token="", version="", filter="", **timeseries_kwargs
):
    """Security reclassification up-to-date and detailed information on all new announcements, as well as 12+ years of historical records.

    Updated at 5am, 10am, 8pm UTC daily

    https://iexcloud.io/docs/api/#security-reclassification

    Args:
        symbol (str): Symbol to look up
        refid (str): Optional. Id that matches the refid field returned in the response object. This allows you to pull a specific event for a symbol.
        token (str): Access token
        version (str): API version
        filter (str): filters: https://iexcloud.io/docs/api/#filter-results

        Supports all kwargs from `pyEX.stocks.timeseries.timeSeries`

    Returns:
        dict or DataFrame: result
    """
    _raiseIfNotStr(symbol)
<<<<<<< HEAD
    symbol = _quoteSymbols(symbol)
    if refid and symbol:
        return _getJson(
            "time-series/advanced_security_reclassification/{}/{}".format(
                symbol, refid
            ),
            token,
            version,
            filter,
        )
    elif symbol:
        return _getJson(
            "time-series/advanced_security_reclassification/{}".format(symbol),
            token,
            version,
            filter,
        )
    return _getJson(
        "time-series/advanced_security_reclassification", token, version, filter
=======
    _timeseriesWrapper(timeseries_kwargs)
    return timeSeries(
        id="advanced_security_reclassification",
        key=symbol,
        subkey=refid,
        token=token,
        version=version,
        filter=filter,
        **timeseries_kwargs
>>>>>>> 3e2b31cb
    )


@wraps(securityReclassification)
def securityReclassificationDF(
    symbol="", refid="", token="", version="", filter="", **timeseries_kwargs
):
    return pd.DataFrame(
        securityReclassification(
            symbol, refid, token, version, filter, **timeseries_kwargs
        )
    )


def securitySwap(
    symbol="", refid="", token="", version="", filter="", **timeseries_kwargs
):
    """Security Swap up-to-date and detailed information on all new announcements, as well as 12+ years of historical records.

    Updated at 5am, 10am, 8pm UTC daily

    https://iexcloud.io/docs/api/#security-swap

    Args:
        symbol (str): Symbol to look up
        refid (str): Optional. Id that matches the refid field returned in the response object. This allows you to pull a specific event for a symbol.
        token (str): Access token
        version (str): API version
        filter (str): filters: https://iexcloud.io/docs/api/#filter-results

        Supports all kwargs from `pyEX.stocks.timeseries.timeSeries`

    Returns:
        dict or DataFrame: result
    """
    _raiseIfNotStr(symbol)
<<<<<<< HEAD
    symbol = _quoteSymbols(symbol)
    if refid and symbol:
        return _getJson(
            "time-series/advanced_security_swap/{}/{}".format(symbol, refid),
            token,
            version,
            filter,
        )
    elif symbol:
        return _getJson(
            "time-series/advanced_security_swap/{}".format(symbol),
            token,
            version,
            filter,
        )
    return _getJson("time-series/advanced_security_swap", token, version, filter)
=======
    _timeseriesWrapper(timeseries_kwargs)
    return timeSeries(
        id="advanced_security_swap",
        key=symbol,
        subkey=refid,
        token=token,
        version=version,
        filter=filter,
        **timeseries_kwargs
    )
>>>>>>> 3e2b31cb


@wraps(securitySwap)
def securitySwapDF(
    symbol="", refid="", token="", version="", filter="", **timeseries_kwargs
):
    return pd.DataFrame(
        securitySwap(symbol, refid, token, version, filter, **timeseries_kwargs)
    )


def spinoff(symbol="", refid="", token="", version="", filter="", **timeseries_kwargs):
    """Security spinoff up-to-date and detailed information on all new announcements, as well as 12+ years of historical records.

    Updated at 5am, 10am, 8pm UTC daily

    https://iexcloud.io/docs/api/#spinoff

    Args:
        symbol (str): Symbol to look up
        refid (str): Optional. Id that matches the refid field returned in the response object. This allows you to pull a specific event for a symbol.
        token (str): Access token
        version (str): API version
        filter (str): filters: https://iexcloud.io/docs/api/#filter-results

        Supports all kwargs from `pyEX.stocks.timeseries.timeSeries`

    Returns:
        dict or DataFrame: result
    """
    _raiseIfNotStr(symbol)
<<<<<<< HEAD
    symbol = _quoteSymbols(symbol)
    if refid and symbol:
        return _getJson(
            "time-series/advanced_spinoff/{}/{}".format(symbol, refid),
            token,
            version,
            filter,
        )
    elif symbol:
        return _getJson(
            "time-series/advanced_spinoff/{}".format(symbol), token, version, filter
        )
    return _getJson("time-series/advanced_spinoff", token, version, filter)
=======
    _timeseriesWrapper(timeseries_kwargs)
    return timeSeries(
        id="advanced_spinoff",
        key=symbol,
        subkey=refid,
        token=token,
        version=version,
        filter=filter,
        **timeseries_kwargs
    )
>>>>>>> 3e2b31cb


@wraps(spinoff)
def spinoffDF(
    symbol="", refid="", token="", version="", filter="", **timeseries_kwargs
):
    return pd.DataFrame(
        spinoff(symbol, refid, token, version, filter, **timeseries_kwargs)
    )


def splits(symbol="", refid="", token="", version="", filter="", **timeseries_kwargs):
    """Security splits up-to-date and detailed information on all new announcements, as well as 12+ years of historical records.

    Updated at 5am, 10am, 8pm UTC daily

    https://iexcloud.io/docs/api/#splits

    Args:
        symbol (str): Symbol to look up
        refid (str): Optional. Id that matches the refid field returned in the response object. This allows you to pull a specific event for a symbol.
        token (str): Access token
        version (str): API version
        filter (str): filters: https://iexcloud.io/docs/api/#filter-results

        Supports all kwargs from `pyEX.stocks.timeseries.timeSeries`

    Returns:
        dict or DataFrame: result
    """
    _raiseIfNotStr(symbol)
<<<<<<< HEAD
    symbol = _quoteSymbols(symbol)
    if refid and symbol:
        return _getJson(
            "time-series/advanced_splits/{}/{}".format(symbol, refid),
            token,
            version,
            filter,
        )
    elif symbol:
        return _getJson(
            "time-series/advanced_splits/{}".format(symbol), token, version, filter
        )
    return _getJson("time-series/advanced_splits", token, version, filter)
=======
    _timeseriesWrapper(timeseries_kwargs)
    return timeSeries(
        id="advanced_splits",
        key=symbol,
        subkey=refid,
        token=token,
        version=version,
        filter=filter,
        **timeseries_kwargs
    )
>>>>>>> 3e2b31cb


@wraps(splits)
def splitsDF(symbol="", refid="", token="", version="", filter="", **timeseries_kwargs):
    return pd.DataFrame(
        splits(symbol, refid, token, version, filter, **timeseries_kwargs)
    )<|MERGE_RESOLUTION|>--- conflicted
+++ resolved
@@ -1,12 +1,8 @@
 # -*- coding: utf-8 -*-
 from functools import wraps
 import pandas as pd
-<<<<<<< HEAD
-from ..common import _getJson, _raiseIfNotStr, _quoteSymbols
-=======
+from ..common import _raiseIfNotStr, _quoteSymbols, _timeseriesWrapper
 from .timeseries import timeSeries
-from ..common import _raiseIfNotStr, _timeseriesWrapper
->>>>>>> 3e2b31cb
 
 
 def bonusIssue(
@@ -31,21 +27,7 @@
         dict or DataFrame: result
     """
     _raiseIfNotStr(symbol)
-<<<<<<< HEAD
-    symbol = _quoteSymbols(symbol)
-    if refid and symbol:
-        return _getJson(
-            "time-series/advanced_bonus/{}/{}".format(symbol, refid),
-            token,
-            version,
-            filter,
-        )
-    elif symbol:
-        return _getJson(
-            "time-series/advanced_bonus/{}".format(symbol), token, version, filter
-        )
-    return _getJson("time-series/advanced_bonus", token, version, filter)
-=======
+    symbol = _quoteSymbols(symbol)
     _timeseriesWrapper(timeseries_kwargs)
     return timeSeries(
         id="advanced_bonus",
@@ -56,7 +38,6 @@
         filter=filter,
         **timeseries_kwargs
     )
->>>>>>> 3e2b31cb
 
 
 @wraps(bonusIssue)
@@ -90,24 +71,7 @@
         dict or DataFrame: result
     """
     _raiseIfNotStr(symbol)
-<<<<<<< HEAD
-    symbol = _quoteSymbols(symbol)
-    if refid and symbol:
-        return _getJson(
-            "time-series/advanced_distribution/{}/{}".format(symbol, refid),
-            token,
-            version,
-            filter,
-        )
-    elif symbol:
-        return _getJson(
-            "time-series/advanced_distribution/{}".format(symbol),
-            token,
-            version,
-            filter,
-        )
-    return _getJson("time-series/advanced_distribution", token, version, filter)
-=======
+    symbol = _quoteSymbols(symbol)
     _timeseriesWrapper(timeseries_kwargs)
     return timeSeries(
         id="advanced_distribution",
@@ -118,7 +82,6 @@
         filter=filter,
         **timeseries_kwargs
     )
->>>>>>> 3e2b31cb
 
 
 @wraps(distribution)
@@ -158,21 +121,7 @@
         dict or DataFrame: result
     """
     _raiseIfNotStr(symbol)
-<<<<<<< HEAD
-    symbol = _quoteSymbols(symbol)
-    if refid and symbol:
-        return _getJson(
-            "time-series/advanced_dividends/{}/{}".format(symbol, refid),
-            token,
-            version,
-            filter,
-        )
-    elif symbol:
-        return _getJson(
-            "time-series/advanced_dividends/{}".format(symbol), token, version, filter
-        )
-    return _getJson("time-series/advanced_dividends", token, version, filter)
-=======
+    symbol = _quoteSymbols(symbol)
     _timeseriesWrapper(timeseries_kwargs)
     return timeSeries(
         id="advanced_dividends",
@@ -183,7 +132,6 @@
         filter=filter,
         **timeseries_kwargs
     )
->>>>>>> 3e2b31cb
 
 
 @wraps(dividends)
@@ -215,24 +163,7 @@
         dict or DataFrame: result
     """
     _raiseIfNotStr(symbol)
-<<<<<<< HEAD
-    symbol = _quoteSymbols(symbol)
-    if refid and symbol:
-        return _getJson(
-            "time-series/advanced_return_of_capital/{}/{}".format(symbol, refid),
-            token,
-            version,
-            filter,
-        )
-    elif symbol:
-        return _getJson(
-            "time-series/advanced_return_of_capital/{}".format(symbol),
-            token,
-            version,
-            filter,
-        )
-    return _getJson("time-series/advanced_return_of_capital", token, version, filter)
-=======
+    symbol = _quoteSymbols(symbol)
     _timeseriesWrapper(timeseries_kwargs)
     return timeSeries(
         id="advanced_return_of_capital",
@@ -243,7 +174,6 @@
         filter=filter,
         **timeseries_kwargs
     )
->>>>>>> 3e2b31cb
 
 
 @wraps(returnOfCapital)
@@ -277,21 +207,7 @@
         dict or DataFrame: result
     """
     _raiseIfNotStr(symbol)
-<<<<<<< HEAD
-    symbol = _quoteSymbols(symbol)
-    if refid and symbol:
-        return _getJson(
-            "time-series/advanced_rights/{}/{}".format(symbol, refid),
-            token,
-            version,
-            filter,
-        )
-    elif symbol:
-        return _getJson(
-            "time-series/advanced_rights/{}".format(symbol), token, version, filter
-        )
-    return _getJson("time-series/advanced_rights", token, version, filter)
-=======
+    symbol = _quoteSymbols(symbol)
     _timeseriesWrapper(timeseries_kwargs)
     return timeSeries(
         id="advanced_rights",
@@ -302,7 +218,6 @@
         filter=filter,
         **timeseries_kwargs
     )
->>>>>>> 3e2b31cb
 
 
 @wraps(rightsIssue)
@@ -336,24 +251,7 @@
         dict or DataFrame: result
     """
     _raiseIfNotStr(symbol)
-<<<<<<< HEAD
-    symbol = _quoteSymbols(symbol)
-    if refid and symbol:
-        return _getJson(
-            "time-series/advanced_right_to_purchase/{}/{}".format(symbol, refid),
-            token,
-            version,
-            filter,
-        )
-    elif symbol:
-        return _getJson(
-            "time-series/advanced_right_to_purchase/{}".format(symbol),
-            token,
-            version,
-            filter,
-        )
-    return _getJson("time-series/advanced_right_to_purchase", token, version, filter)
-=======
+    symbol = _quoteSymbols(symbol)
     _timeseriesWrapper(timeseries_kwargs)
     return timeSeries(
         id="advanced_right_to_purchase",
@@ -364,7 +262,6 @@
         filter=filter,
         **timeseries_kwargs
     )
->>>>>>> 3e2b31cb
 
 
 @wraps(rightToPurchase)
@@ -398,27 +295,7 @@
         dict or DataFrame: result
     """
     _raiseIfNotStr(symbol)
-<<<<<<< HEAD
-    symbol = _quoteSymbols(symbol)
-    if refid and symbol:
-        return _getJson(
-            "time-series/advanced_security_reclassification/{}/{}".format(
-                symbol, refid
-            ),
-            token,
-            version,
-            filter,
-        )
-    elif symbol:
-        return _getJson(
-            "time-series/advanced_security_reclassification/{}".format(symbol),
-            token,
-            version,
-            filter,
-        )
-    return _getJson(
-        "time-series/advanced_security_reclassification", token, version, filter
-=======
+    symbol = _quoteSymbols(symbol)
     _timeseriesWrapper(timeseries_kwargs)
     return timeSeries(
         id="advanced_security_reclassification",
@@ -428,7 +305,6 @@
         version=version,
         filter=filter,
         **timeseries_kwargs
->>>>>>> 3e2b31cb
     )
 
 
@@ -465,24 +341,7 @@
         dict or DataFrame: result
     """
     _raiseIfNotStr(symbol)
-<<<<<<< HEAD
-    symbol = _quoteSymbols(symbol)
-    if refid and symbol:
-        return _getJson(
-            "time-series/advanced_security_swap/{}/{}".format(symbol, refid),
-            token,
-            version,
-            filter,
-        )
-    elif symbol:
-        return _getJson(
-            "time-series/advanced_security_swap/{}".format(symbol),
-            token,
-            version,
-            filter,
-        )
-    return _getJson("time-series/advanced_security_swap", token, version, filter)
-=======
+    symbol = _quoteSymbols(symbol)
     _timeseriesWrapper(timeseries_kwargs)
     return timeSeries(
         id="advanced_security_swap",
@@ -493,7 +352,6 @@
         filter=filter,
         **timeseries_kwargs
     )
->>>>>>> 3e2b31cb
 
 
 @wraps(securitySwap)
@@ -525,21 +383,7 @@
         dict or DataFrame: result
     """
     _raiseIfNotStr(symbol)
-<<<<<<< HEAD
-    symbol = _quoteSymbols(symbol)
-    if refid and symbol:
-        return _getJson(
-            "time-series/advanced_spinoff/{}/{}".format(symbol, refid),
-            token,
-            version,
-            filter,
-        )
-    elif symbol:
-        return _getJson(
-            "time-series/advanced_spinoff/{}".format(symbol), token, version, filter
-        )
-    return _getJson("time-series/advanced_spinoff", token, version, filter)
-=======
+    symbol = _quoteSymbols(symbol)
     _timeseriesWrapper(timeseries_kwargs)
     return timeSeries(
         id="advanced_spinoff",
@@ -550,7 +394,6 @@
         filter=filter,
         **timeseries_kwargs
     )
->>>>>>> 3e2b31cb
 
 
 @wraps(spinoff)
@@ -582,21 +425,7 @@
         dict or DataFrame: result
     """
     _raiseIfNotStr(symbol)
-<<<<<<< HEAD
-    symbol = _quoteSymbols(symbol)
-    if refid and symbol:
-        return _getJson(
-            "time-series/advanced_splits/{}/{}".format(symbol, refid),
-            token,
-            version,
-            filter,
-        )
-    elif symbol:
-        return _getJson(
-            "time-series/advanced_splits/{}".format(symbol), token, version, filter
-        )
-    return _getJson("time-series/advanced_splits", token, version, filter)
-=======
+    symbol = _quoteSymbols(symbol)
     _timeseriesWrapper(timeseries_kwargs)
     return timeSeries(
         id="advanced_splits",
@@ -607,7 +436,6 @@
         filter=filter,
         **timeseries_kwargs
     )
->>>>>>> 3e2b31cb
 
 
 @wraps(splits)
